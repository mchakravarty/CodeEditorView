--- conflicted
+++ resolved
@@ -153,12 +153,6 @@
   /// breaks.
   ///
   func invalidateGutter(forCharRange charRange: NSRange) {
-<<<<<<< HEAD
-    
-    let string        = textView.text as NSString,
-        safeCharRange = NSIntersectionRange(charRange, NSRange(location: 0, length: string.length))
-=======
->>>>>>> d3e1de91
 
     guard let layoutManager = optLayoutManager,
           let textContainer = optTextContainer
